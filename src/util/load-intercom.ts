<<<<<<< HEAD
=======
import { IntercomConfig } from '../types/intercom-config';
>>>>>>> 6dc0e1d3

let id: string;
let d = document;

function l() {
  var s = d.createElement('script');
  s.type = 'text/javascript';
  s.async = true;
  s.src = `https://widget.intercom.io/widget/${id}`;
  var x = d.getElementsByTagName('script')[0];
  x.parentNode.insertBefore(s, x);
}

<<<<<<< HEAD
export function loadIntercom(appId: any) {
  (<any>window).Intercom = intercomBootstrap();
  createScript(appId);
};
function createScript(appId: string) {
  var scriptTag = document.createElement('script');
  scriptTag.type = 'text/javascript';
  scriptTag.async = true;
  scriptTag.src = 'https://widget.intercom.io/widget/' + appId;
  var s = document.getElementsByTagName('head')[0];
  s.appendChild(scriptTag);
};

function intercomBootstrap() {
  let Intercom: any = function () {
    Intercom.c(arguments)
  };
  Intercom.q = [];
  Intercom.c = function (args: any) {
    Intercom.q.push(args)
  };
  return Intercom;
=======
export function loadIntercom(config: IntercomConfig) {
  id = config.app_id;
  var w = <any>window;
  var ic = w.Intercom;
  if (typeof ic === 'function') {
    ic('reattach_activator');
    ic('update', config);
  } else {
    let i: any = function () {
      i.c(arguments);
    };
    i.q = [];
    i.c = function (args: any) {
      i.q.push(args);
    };
    w.Intercom = i;
    if (w.attachEvent) {
      w.attachEvent('onload', l);
    } else {
      w.addEventListener('load', l, false);
    }
  }
>>>>>>> 6dc0e1d3
};<|MERGE_RESOLUTION|>--- conflicted
+++ resolved
@@ -1,7 +1,4 @@
-<<<<<<< HEAD
-=======
-import { IntercomConfig } from '../types/intercom-config';
->>>>>>> 6dc0e1d3
+import { IntercomConfig } from '../shared/intercom-config';
 
 let id: string;
 let d = document;
@@ -15,32 +12,8 @@
   x.parentNode.insertBefore(s, x);
 }
 
-<<<<<<< HEAD
-export function loadIntercom(appId: any) {
-  (<any>window).Intercom = intercomBootstrap();
-  createScript(appId);
-};
-function createScript(appId: string) {
-  var scriptTag = document.createElement('script');
-  scriptTag.type = 'text/javascript';
-  scriptTag.async = true;
-  scriptTag.src = 'https://widget.intercom.io/widget/' + appId;
-  var s = document.getElementsByTagName('head')[0];
-  s.appendChild(scriptTag);
-};
-
-function intercomBootstrap() {
-  let Intercom: any = function () {
-    Intercom.c(arguments)
-  };
-  Intercom.q = [];
-  Intercom.c = function (args: any) {
-    Intercom.q.push(args)
-  };
-  return Intercom;
-=======
 export function loadIntercom(config: IntercomConfig) {
-  id = config.app_id;
+  id = config.appId;
   var w = <any>window;
   var ic = w.Intercom;
   if (typeof ic === 'function') {
@@ -61,5 +34,4 @@
       w.addEventListener('load', l, false);
     }
   }
->>>>>>> 6dc0e1d3
 };